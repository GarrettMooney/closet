# Data Enrichment Report

<<<<<<< HEAD
*Last updated: 2025-08-21 12:41:53 UTC*
=======
*Last updated: 2025-08-21 16:42:32 UTC*
>>>>>>> 33d5f183

## Summary

**Total videos:** 285

## Subtitle Enrichment

- **Videos with subtitles:** 273
- **Enrichment percentage:** 95.79%

## Structured Data Enrichment

- **Videos with structured data:** 269
- **Enrichment percentage:** 94.39%

---

*This report was generated automatically by the Criterion Closet data pipeline.*<|MERGE_RESOLUTION|>--- conflicted
+++ resolved
@@ -1,10 +1,6 @@
 # Data Enrichment Report
 
-<<<<<<< HEAD
-*Last updated: 2025-08-21 12:41:53 UTC*
-=======
 *Last updated: 2025-08-21 16:42:32 UTC*
->>>>>>> 33d5f183
 
 ## Summary
 
